--- conflicted
+++ resolved
@@ -93,14 +93,12 @@
 
 	root.Flags().BoolVarP(&rootVersion, "version", "v", false, "")
 
-<<<<<<< HEAD
 	cobra.OnInitialize(func() {
 		os.Chdir(workingDirectory)
 	})
 	root.PersistentFlags().StringVarP(&workingDirectory, "", "C", "", "")
-=======
+
 	canonicalizeEnvironment()
->>>>>>> e896fc7a
 
 	cfg = config.New()
 
